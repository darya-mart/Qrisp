--- conflicted
+++ resolved
@@ -29,13 +29,9 @@
                 "waitress",
                 "pyyaml",
                 "requests",
-<<<<<<< HEAD
                 "psutil",
                 "jax==0.4.28",
                 "jaxlib==0.4.28"]
-=======
-                "psutil"]
->>>>>>> fed0eb4e
 
 
 with open("README.md", "r", encoding="utf-8") as fh:
@@ -43,7 +39,7 @@
 
 setuptools.setup(
     name="qrisp",
-    author="Raphael Seidel",
+    author="The Qrisp team",
     author_email="raphael.seidel@fokus.fraunhofer.de",
     description="Qrisp - A high level language for gate-based quantum computing",
     long_description=long_description,
