"""
\********************************************************************************
* Copyright (c) 2023 the Qrisp authors
*
* This program and the accompanying materials are made available under the
* terms of the Eclipse Public License 2.0 which is available at
* http://www.eclipse.org/legal/epl-2.0.
*
* This Source Code may also be made available under the following Secondary
* Licenses when the conditions for such availability set forth in the Eclipse
* Public License, v. 2.0 are satisfied: GNU General Public License, version 2
* with the GNU Classpath Exception which is
* available at https://www.gnu.org/software/classpath/license.html.
*
* SPDX-License-Identifier: EPL-2.0 OR GPL-2.0 WITH Classpath-exception-2.0
********************************************************************************/
"""


from qrisp import QuantumVariable
from qrisp.qaoa import QAOAProblem, RZ_mixer, approximation_ratio, create_max_indep_set_cl_cost_function, create_max_indep_set_mixer, max_indep_set_init_function
import networkx as nx
import itertools


def test_QAOAmaxIndepSet():

<<<<<<< HEAD
    #Instanciate QAOA
    #mixer gets Graph as argument
    #cost function gets graph as argument 
    QAOAinstance = QAOAProblem(cost_operator=RX_mixer, mixer=maxIndepSetCostOp(giraf), cl_cost_function=maxIndepSetclCostfct(giraf))
    QAOAinstance.set_init_function(init_function=init_state)
    theNiceQAOA = QAOAinstance.run(qarg=qarg,depth=5, mes_kwargs = {"shots" : 100000})

=======
    G = nx.erdos_renyi_graph(9, 0.5, seed =  133)
    qarg = QuantumVariable(G.number_of_nodes())
>>>>>>> 4d9efbd7

    qaoa_max_indep_set = QAOAProblem(cost_operator=RZ_mixer,
                                    mixer=create_max_indep_set_mixer(G),
                                    cl_cost_function=create_max_indep_set_cl_cost_function(G),
                                    init_function=max_indep_set_init_function)
    results = qaoa_max_indep_set.run(qarg=qarg, depth=5)

    cl_cost = create_max_indep_set_cl_cost_function(G)

    # check if all states are valid solutions 
    for state in results.keys():
            indices = [index for index, value in enumerate(state) if value == '1']
            combinations = list(itertools.combinations(indices, 2))
            for combination in combinations:
                assert combination not in G.edges()

    # approximation ratio test
    nx_sol = nx.maximal_independent_set(G)
    nx_sol = "".join(["1" if s in nx_sol else "0" for s in range(G.number_of_nodes())])
    assert approximation_ratio(results, nx_sol, cl_cost)>=0.5

<<<<<<< HEAD
    # test for full solution...
    integ = np.random.randint(1,7)
    integ2 = np.random.randint(0,1)
    integ2 = 0
    giraf1 = nx.erdos_renyi_graph(integ,integ2)
    qarg2 = QuantumVariable(giraf1.number_of_nodes())
    QAOAinstance2 = QAOAProblem(cost_operator= RX_mixer, mixer= maxIndepSetCostOp(giraf1), cl_cost_function=maxIndepSetclCostfct(giraf1)) 
    QAOAinstance2.set_init_function(init_function=init_state)
    theNiceQAOA2 = QAOAinstance2.run(qarg=qarg2, depth= 5, mes_kwargs = {"shots" : 100000})
    maxOne = sorted(theNiceQAOA2, key=theNiceQAOA2.get, reverse=True)[:1]
    if integ2 == 0:
        testStr = [str(1-integ2) * giraf1.number_of_nodes()]
    if integ2 == 1:
        testStr = [str(1-integ2) * giraf1.number_of_nodes()]
        string = "1"
        string += str(1-integ2) * (giraf1.number_of_nodes()-1)
        testStr = [string]
    #print(testStr)
    #print(maxOne)
    assert testStr == maxOne
=======
>>>>>>> 4d9efbd7
<|MERGE_RESOLUTION|>--- conflicted
+++ resolved
@@ -25,18 +25,8 @@
 
 def test_QAOAmaxIndepSet():
 
-<<<<<<< HEAD
-    #Instanciate QAOA
-    #mixer gets Graph as argument
-    #cost function gets graph as argument 
-    QAOAinstance = QAOAProblem(cost_operator=RX_mixer, mixer=maxIndepSetCostOp(giraf), cl_cost_function=maxIndepSetclCostfct(giraf))
-    QAOAinstance.set_init_function(init_function=init_state)
-    theNiceQAOA = QAOAinstance.run(qarg=qarg,depth=5, mes_kwargs = {"shots" : 100000})
-
-=======
     G = nx.erdos_renyi_graph(9, 0.5, seed =  133)
     qarg = QuantumVariable(G.number_of_nodes())
->>>>>>> 4d9efbd7
 
     qaoa_max_indep_set = QAOAProblem(cost_operator=RZ_mixer,
                                     mixer=create_max_indep_set_mixer(G),
@@ -50,34 +40,11 @@
     for state in results.keys():
             indices = [index for index, value in enumerate(state) if value == '1']
             combinations = list(itertools.combinations(indices, 2))
+
             for combination in combinations:
                 assert combination not in G.edges()
 
     # approximation ratio test
     nx_sol = nx.maximal_independent_set(G)
     nx_sol = "".join(["1" if s in nx_sol else "0" for s in range(G.number_of_nodes())])
-    assert approximation_ratio(results, nx_sol, cl_cost)>=0.5
-
-<<<<<<< HEAD
-    # test for full solution...
-    integ = np.random.randint(1,7)
-    integ2 = np.random.randint(0,1)
-    integ2 = 0
-    giraf1 = nx.erdos_renyi_graph(integ,integ2)
-    qarg2 = QuantumVariable(giraf1.number_of_nodes())
-    QAOAinstance2 = QAOAProblem(cost_operator= RX_mixer, mixer= maxIndepSetCostOp(giraf1), cl_cost_function=maxIndepSetclCostfct(giraf1)) 
-    QAOAinstance2.set_init_function(init_function=init_state)
-    theNiceQAOA2 = QAOAinstance2.run(qarg=qarg2, depth= 5, mes_kwargs = {"shots" : 100000})
-    maxOne = sorted(theNiceQAOA2, key=theNiceQAOA2.get, reverse=True)[:1]
-    if integ2 == 0:
-        testStr = [str(1-integ2) * giraf1.number_of_nodes()]
-    if integ2 == 1:
-        testStr = [str(1-integ2) * giraf1.number_of_nodes()]
-        string = "1"
-        string += str(1-integ2) * (giraf1.number_of_nodes()-1)
-        testStr = [string]
-    #print(testStr)
-    #print(maxOne)
-    assert testStr == maxOne
-=======
->>>>>>> 4d9efbd7
+    assert approximation_ratio(results, nx_sol, cl_cost)>=0.5